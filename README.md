# CRE Email Assistant

<<<<<<< HEAD
AI-powered email management system for commercial real estate brokers that organizes communications into intelligent Capsules.

## Project Status

Currently in development phase (Level 2: Core Functionality).

## Roadmap Progress

- [x] Create GitHub repository
- [x] Set up development environment
- [x] Initialize Flask project
- [x] Set up Google API connections
- [x] Implement Email Processing Pipeline
- [x] Implement Entity Recognition with OpenAI
- [ ] Implement Capsule Management System
- [ ] Develop User Interface

## Email Processing Pipeline

The Email Processing Pipeline is a core component of the CRE Email Assistant that:

1. Fetches emails from Gmail
2. Processes and normalizes email data
3. Extracts entities and key information (properties, people, companies, dates)
4. Organizes emails into intelligent Capsules based on content analysis
5. Stores processed data in MongoDB

### Running the Pipeline

You can run the email processing pipeline in several ways:

#### Command Line

```bash
# Process emails once
python process_emails.py

# Process emails continuously (every 5 minutes)
python process_emails.py --continuous --interval=300 --max-emails=10
```

#### API Endpoint

```bash
# Trigger email processing via API
curl -X POST http://localhost:8000/api/emails/process -H "Content-Type: application/json" -d '{"max_emails": 10}'
```

## Entity Recognition

The Entity Recognition system uses OpenAI's GPT-4o-mini model to extract structured information from emails:

1. Properties: Real estate properties mentioned in emails (addresses, details)
2. People: Individuals mentioned in emails (names, roles, contact info)
3. Companies: Organizations mentioned in emails (names, types)
4. Dates: Important dates mentioned in emails (meetings, deadlines)
5. Financial details: Monetary values and financial terms
6. Action items: Tasks, follow-ups, and requests
7. Keywords: Important CRE-specific terms and concepts

The system also generates concise summaries of emails and categorizes them by type and priority.

### Testing Entity Recognition

You can test the entity recognition capabilities with:

```bash
# Run entity recognition tests
python -m tests.test_entity_recognition
```

## Development

### Setup

1. Clone the repository
2. Install dependencies: `pip install -r requirements.txt`
3. Set up environment variables in `.env` file:
   ```
   OPENAI_API_KEY=your_openai_api_key
   MONGODB_URI=your_mongodb_connection_string
   SECRET_KEY=your_secret_key
   ```
4. Run the application: `python run.py`

### Authentication

Before using the email processing pipeline, you need to authenticate with Gmail:

1. Start the web application: `python run.py`
2. Navigate to the authentication page
3. Follow the OAuth flow to grant access to your Gmail account

## Frontend

The CRE Email Assistant includes a React-based frontend for managing emails and capsules.

### Setup

1. Install Node.js and npm if you don't have them already
2. Run the frontend setup script:
   ```bash
   ./setup_frontend.sh
   ```
   
   This will install the required dependencies and build the frontend.

### Development

To start the frontend development server:

```bash
npm start
```

This will start a webpack dev server with hot reloading at http://localhost:8080.

### Building for Production

To build the frontend for production:

```bash
npm run build
```

This will create optimized production files in the `app/static/dist` directory.
=======
An AI-powered email management system designed specifically for commercial real estate brokers that organizes communications into intelligent Capsules.

## 📋 Overview

CRE Email Assistant helps commercial real estate brokers manage their email communications more efficiently by:

- Automatically categorizing emails into "Capsules" based on properties, deals, and relationships
- Extracting key information from emails (property details, deadlines, follow-ups)
- Providing concise summaries of email threads and conversations
- Tracking follow-ups and scheduling reminders
- Integrating with calendar and CRM systems

## ✨ Key Features

- **Smart Email Organization**: Emails are automatically imported and sorted into relevant Capsules
- **Intelligent Information Extraction**: AI identifies and extracts important CRE-specific details
- **Capsule Management**: Interactive sidebar UI for managing Capsules (pin, archive, follow-up)
- **Follow-up Tracking**: Automated detection and reminders for required follow-ups
- **CRE-Specific Templates**: Pre-built templates for common commercial real estate communications

## 🔧 Technology Stack

- **Backend**: Python with Flask/FastAPI
- **Frontend**: React.js
- **Database**: MongoDB
- **NLP**: OpenAI API and specialized CRE entity recognition
- **Email Integration**: Gmail API (initial version)
- **Deployment**: Docker containers on AWS/Heroku

## 🚀 Getting Started

### Prerequisites

- Python 3.8+
- Node.js and npm
- MongoDB
- Google Developer Account (for Gmail API)

## 📝 Project Structure

```
cre-email-assistant/
├── app/                    # Main application code
│   ├── api/                # API endpoints
│   ├── models/             # Database models
│   ├── services/           # Business logic services
│   └── utils/              # Utility functions
├── frontend/               # React frontend application
├── scripts/                # Setup and utility scripts
├── tests/                  # Test suite
├── .env.example            # Example environment variables
├── app.py                  # Application entry point
├── Dockerfile              # Docker configuration
├── requirements.txt        # Python dependencies
└── README.md               # This file
```

## 🛣️ Roadmap

This project is being developed in stages:

1. Setting up infrastructure and email connectivity
2. Implementing core NLP functionality
3. Building user interface components
4. Connecting with external tools
5. Preparing and launching for user testing

See our detailed roadmap for more information.


## 📄 License

This project is licensed under the MIT License - see the LICENSE file for details.
>>>>>>> f3a16bae
<|MERGE_RESOLUTION|>--- conflicted
+++ resolved
@@ -1,204 +1,2 @@
-# CRE Email Assistant
-
-<<<<<<< HEAD
-AI-powered email management system for commercial real estate brokers that organizes communications into intelligent Capsules.
-
-## Project Status
-
-Currently in development phase (Level 2: Core Functionality).
-
-## Roadmap Progress
-
-- [x] Create GitHub repository
-- [x] Set up development environment
-- [x] Initialize Flask project
-- [x] Set up Google API connections
-- [x] Implement Email Processing Pipeline
-- [x] Implement Entity Recognition with OpenAI
-- [ ] Implement Capsule Management System
-- [ ] Develop User Interface
-
-## Email Processing Pipeline
-
-The Email Processing Pipeline is a core component of the CRE Email Assistant that:
-
-1. Fetches emails from Gmail
-2. Processes and normalizes email data
-3. Extracts entities and key information (properties, people, companies, dates)
-4. Organizes emails into intelligent Capsules based on content analysis
-5. Stores processed data in MongoDB
-
-### Running the Pipeline
-
-You can run the email processing pipeline in several ways:
-
-#### Command Line
-
-```bash
-# Process emails once
-python process_emails.py
-
-# Process emails continuously (every 5 minutes)
-python process_emails.py --continuous --interval=300 --max-emails=10
-```
-
-#### API Endpoint
-
-```bash
-# Trigger email processing via API
-curl -X POST http://localhost:8000/api/emails/process -H "Content-Type: application/json" -d '{"max_emails": 10}'
-```
-
-## Entity Recognition
-
-The Entity Recognition system uses OpenAI's GPT-4o-mini model to extract structured information from emails:
-
-1. Properties: Real estate properties mentioned in emails (addresses, details)
-2. People: Individuals mentioned in emails (names, roles, contact info)
-3. Companies: Organizations mentioned in emails (names, types)
-4. Dates: Important dates mentioned in emails (meetings, deadlines)
-5. Financial details: Monetary values and financial terms
-6. Action items: Tasks, follow-ups, and requests
-7. Keywords: Important CRE-specific terms and concepts
-
-The system also generates concise summaries of emails and categorizes them by type and priority.
-
-### Testing Entity Recognition
-
-You can test the entity recognition capabilities with:
-
-```bash
-# Run entity recognition tests
-python -m tests.test_entity_recognition
-```
-
-## Development
-
-### Setup
-
-1. Clone the repository
-2. Install dependencies: `pip install -r requirements.txt`
-3. Set up environment variables in `.env` file:
-   ```
-   OPENAI_API_KEY=your_openai_api_key
-   MONGODB_URI=your_mongodb_connection_string
-   SECRET_KEY=your_secret_key
-   ```
-4. Run the application: `python run.py`
-
-### Authentication
-
-Before using the email processing pipeline, you need to authenticate with Gmail:
-
-1. Start the web application: `python run.py`
-2. Navigate to the authentication page
-3. Follow the OAuth flow to grant access to your Gmail account
-
-## Frontend
-
-The CRE Email Assistant includes a React-based frontend for managing emails and capsules.
-
-### Setup
-
-1. Install Node.js and npm if you don't have them already
-2. Run the frontend setup script:
-   ```bash
-   ./setup_frontend.sh
-   ```
-   
-   This will install the required dependencies and build the frontend.
-
-### Development
-
-To start the frontend development server:
-
-```bash
-npm start
-```
-
-This will start a webpack dev server with hot reloading at http://localhost:8080.
-
-### Building for Production
-
-To build the frontend for production:
-
-```bash
-npm run build
-```
-
-This will create optimized production files in the `app/static/dist` directory.
-=======
-An AI-powered email management system designed specifically for commercial real estate brokers that organizes communications into intelligent Capsules.
-
-## 📋 Overview
-
-CRE Email Assistant helps commercial real estate brokers manage their email communications more efficiently by:
-
-- Automatically categorizing emails into "Capsules" based on properties, deals, and relationships
-- Extracting key information from emails (property details, deadlines, follow-ups)
-- Providing concise summaries of email threads and conversations
-- Tracking follow-ups and scheduling reminders
-- Integrating with calendar and CRM systems
-
-## ✨ Key Features
-
-- **Smart Email Organization**: Emails are automatically imported and sorted into relevant Capsules
-- **Intelligent Information Extraction**: AI identifies and extracts important CRE-specific details
-- **Capsule Management**: Interactive sidebar UI for managing Capsules (pin, archive, follow-up)
-- **Follow-up Tracking**: Automated detection and reminders for required follow-ups
-- **CRE-Specific Templates**: Pre-built templates for common commercial real estate communications
-
-## 🔧 Technology Stack
-
-- **Backend**: Python with Flask/FastAPI
-- **Frontend**: React.js
-- **Database**: MongoDB
-- **NLP**: OpenAI API and specialized CRE entity recognition
-- **Email Integration**: Gmail API (initial version)
-- **Deployment**: Docker containers on AWS/Heroku
-
-## 🚀 Getting Started
-
-### Prerequisites
-
-- Python 3.8+
-- Node.js and npm
-- MongoDB
-- Google Developer Account (for Gmail API)
-
-## 📝 Project Structure
-
-```
-cre-email-assistant/
-├── app/                    # Main application code
-│   ├── api/                # API endpoints
-│   ├── models/             # Database models
-│   ├── services/           # Business logic services
-│   └── utils/              # Utility functions
-├── frontend/               # React frontend application
-├── scripts/                # Setup and utility scripts
-├── tests/                  # Test suite
-├── .env.example            # Example environment variables
-├── app.py                  # Application entry point
-├── Dockerfile              # Docker configuration
-├── requirements.txt        # Python dependencies
-└── README.md               # This file
-```
-
-## 🛣️ Roadmap
-
-This project is being developed in stages:
-
-1. Setting up infrastructure and email connectivity
-2. Implementing core NLP functionality
-3. Building user interface components
-4. Connecting with external tools
-5. Preparing and launching for user testing
-
-See our detailed roadmap for more information.
-
-
-## 📄 License
-
-This project is licensed under the MIT License - see the LICENSE file for details.
->>>>>>> f3a16bae
+# cre-email-assistant
+AI-powered email management system for commercial real estate brokers that organizes communications into intelligent Capsules